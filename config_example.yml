--- conflicted
+++ resolved
@@ -36,7 +36,53 @@
             attribute_max: 255
             attribute: brightness
             off_state_value: off
-<<<<<<< HEAD
+
+        # Binary on/off state-based usage device
+        - Dehumidifier:
+            alias: "Dehumidifier"
+            entity_id: switch.dehumidifier
+            mac: 53:75:31:f6:4b:04
+            off_usage: 0
+            max_watts: 42  # Wattage used for 'on' state
+            on_state_value: "on"
+            off_state_value: "off"
+- hass:
+    url: "ws://your.HASS.API.URL.here"
+    auth_token: "your_token_here"
+    plugs:
+        # Scaled attribute (dimmer setting) example
+        - Kitchen_Lights:
+            alias: "Kitchen Lights"
+            entity_id: light.kitchen_main_lights
+            mac: 53:75:31:f6:4b:01
+            off_usage: 0
+            min_watts: 0
+            max_watts: 42
+            attribute_min: 0
+            attribute_max: 255
+            attribute: brightness
+            off_state_value: off
+
+        # Direct power usage reporting example
+        - Pump_Power_Meter:
+            alias: "Sump Pump Power Meter"
+            entity_id: sensor.sump_pump
+            mac: 53:75:31:f6:4b:02
+            # Or, if the power usage value is buried in the state update, something like:
+            # power_keypath: "state/usage/power"
+
+        # Example with an "off" vampire consumption
+        - Outdoor_Lights:
+            alias: "Outdoor Lights"
+            entity_id: light.outdoor_deck_lights
+            mac: 53:75:31:f6:4b:03
+            off_usage: 4  # Represents a vampire load when "off"
+            min_watts: 10
+            max_watts: 60
+            attribute_min: 0
+            attribute_max: 255
+            attribute: brightness
+            off_state_value: off
 - mqtt:
     host: "your.mqtt.broker"
     port: 1883       # Optional
@@ -69,18 +115,6 @@
             min_watts: 0
             max_watts: 15
 
-=======
-
-        # Binary on/off state-based usage device
-        - Dehumidifier:
-            alias: "Dehumidifier"
-            entity_id: switch.dehumidifier
-            mac: 53:75:31:f6:4b:04
-            off_usage: 0
-            max_watts: 42  # Wattage used for 'on' state
-            on_state_value: "on"
-            off_state_value: "off"
->>>>>>> fa53ddb1
   - static:
       plugs:
       - NAS:
